--- conflicted
+++ resolved
@@ -3,7 +3,6 @@
     genome_path,
     gtf_path,
     read_length,
-
     output_dir,
     flank_trim_length=5,
     filename_prefix = "splici",
@@ -19,20 +18,21 @@
 
     Required Parameters
     ----------
+    genome_path : str
+        The path to a genome fasta file.
+
     gtf_path : str
         The path to a gtf file.
 
-    genome_path : str
-        The path to a genome fasta file.
-
     read_length : int
         The read length of the single-cell experiment being processed.
     
-    Optional Parameters
-    ----------
     output_dir : str
         The output directory, where the splici reference files will 
         be written.
+
+    Optional Parameters
+    ----------
 
     flank_trim_length : int
         The flank trimming length. 
@@ -58,18 +58,14 @@
         deduplicated.
 
     no_bt : bool
-        If true, biopython, instead of bedtools, will not be used for 
-        extracting sequences from genome file.
+        If true, biopython, instead of bedtools, will be used for 
+        generating splici reference files.
 
     bt_path : str
         The path to bedtools if it is not in the environment PATH. 
 
     no_flanking_merge : bool
-<<<<<<< HEAD
-        If true, overlapping introns caused by adding flanking length will not be merged.
-=======
         If true, overlapping introns caused by the added flanking length will not be merged.
->>>>>>> 829d94c2
 
     Returns
     -------
@@ -188,7 +184,6 @@
         introns = introns.merge(strand=True, by=["Name"], slack=1)
 
     introns.Gene = introns.Name
-
     introns.Name = ["-I".join(map(str, z)) for tid, size in introns.Name.value_counts().items() for z in zip([tid] * size, list(range(1, size + 1)))]
 
     ## trim outbounded introns
@@ -199,6 +194,9 @@
     ## deduplicate introns
     if dedup_seqs:
         introns.drop_duplicate_positions()
+    
+    ## add splice status for introns
+    introns.splice_status = "U"
 
 
 
@@ -209,7 +207,9 @@
     exons.Gene = exons.gene_id
     exons = exons.drop(exons.columns[~exons.columns.isin(introns.columns)].tolist())
     exons = exons.sort(["Name", "Start", "End"])
-    
+    ## add splice status for exons
+    exons.splice_status = "S"
+
     # concat spliced transcripts and introns as splici
     splici = pr.concat([exons, introns])
 
@@ -218,7 +218,7 @@
     
     # write to files
     ## t2g_3col.tsv
-    splici.df[["Name", "Gene"]].drop_duplicates().to_csv(out_t2g3col, sep="\t", header=False, index=False)
+    splici.df[["Name", "Gene", "splice_status"]].drop_duplicates().to_csv(out_t2g3col, sep="\t", header=False, index=False)
     # print(splici.head())
     tid2strand = dict(zip(splici.Name, splici.Strand))
 
