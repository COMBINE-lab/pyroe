--- conflicted
+++ resolved
@@ -33,15 +33,11 @@
     epilog = "\n".join(["".join([f"{idx+1}", ". ", dataset_name]) for (idx, dataset_name) in zip(range(available_datasets.shape[0]), available_datasets["dataset_name"].tolist())])
     epilog = "\n".join(["Index of the available datasets:", epilog])
     
-    parser_fetchQuant = subparsers.add_parser('fertch-quant', help='Fetch processed quant results', epilog=epilog, formatter_class=RawTextHelpFormatter)
+    parser_fetchQuant = subparsers.add_parser('fetch-quant', help='Fetch processed quant results', epilog=epilog, formatter_class=RawTextHelpFormatter)
     parser_fetchQuant.add_argument('dataset_ids', metavar='dataset-ids', nargs='+', type=int, help='The ids of the datasets to fetch')
     parser_fetchQuant.add_argument('--fetch-dir', type=str, default="processed_quant",  help='The path to a directory for storing fetched datasets.')
     parser_fetchQuant.add_argument('--force', action='store_false', help='A flag indicates whether existing datasets will be redownloaded by force.')
-<<<<<<< HEAD
-    parser_fetchQuant.add_argument('--delete-tar', action='store_true', help='A flag indicates whether fetched tar files will be deleted.')
-=======
     parser_fetchQuant.add_argument('--keep-tar', action='store_true', help='A flag indicates whether fetched tar files will be kept in the quant_tar directory under the fetch_dir directory.')
->>>>>>> 78991c5c
     parser_fetchQuant.add_argument('--quiet', action='store_true', help='A flag indicates whether help messaged should not be printed.')
 
     # Execute the parse_args() method
