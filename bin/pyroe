--- conflicted
+++ resolved
@@ -13,22 +13,18 @@
                                         description='valid subcommands',
                                         help='additional help')
     parser_makeSplici = subparsers.add_parser('make-splici', help='Make splici reference')
-    parser_makeSplici.add_argument('genome_path', metavar='genome-path', type=str, help='The path to a gtf file.')
+    parser_makeSplici.add_argument('genome_path', metavar='genome-path', type=str, help='The path to a genome fasta file.')
     parser_makeSplici.add_argument('gtf_path', metavar='gtf-path', type=str, help='The path to a gtf file.')
-    parser_makeSplici.add_argument('read_length', metavar='read-length', type=int, help='Read length (determines flank size).')
-    parser_makeSplici.add_argument('output_dir', metavar='output-dir', type=str, help='Output directory where splici reference information will be written.')
+    parser_makeSplici.add_argument('read_length', metavar='read-length', type=int, help='The read length of the single-cell experiment being processed (determines flank size).')
+    parser_makeSplici.add_argument('output_dir', metavar='output-dir', type=str, help='The output directory where splici reference files will be written.')
     parser_makeSplici.add_argument('--filename-prefix', type=str, default="splici", help='The file name prefix of the generated output files.')
     parser_makeSplici.add_argument('--flank-trim-length', type=int, default=5, help='Determines the amount subtracted from the read length to get the flank length.')
     parser_makeSplici.add_argument('--extra-spliced', type=str, help='The path to an extra spliced sequence fasta file.')
     parser_makeSplici.add_argument('--extra-unspliced', type=str, help='The path to an extra unspliced sequence fasta file.')
     parser_makeSplici.add_argument('--bt-path', type=str, default="bedtools", help='The path to bedtools.')
-    parser_makeSplici.add_argument('--dedup-seqs', action='store_true', help='a flag indicates whether to deduplicate identical sequences.')
-    parser_makeSplici.add_argument('--no-bt', action='store_true', help='A flag indicates whether to disable bedtools.')
-<<<<<<< HEAD
-    parser_makeSplici.add_argument('--no-flanking-merge', action='store_true', help='A flag indicates whether introns are merged before adding flanking length.')
-=======
+    parser_makeSplici.add_argument('--no-bt', action='store_true', help='A flag indicates whether or not bedtools will be used for generating splici reference files.')
+    parser_makeSplici.add_argument('--dedup-seqs', action='store_true', help='A flag indicates whether identical sequences will be deduplicated.')
     parser_makeSplici.add_argument('--no-flanking-merge', action='store_true', help='A flag indicates whether flank lengths will be considered when merging introns.')
->>>>>>> 829d94c2
 
     # Execute the parse_args() method
     args = parser.parse_args()
